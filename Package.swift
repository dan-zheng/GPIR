--- conflicted
+++ resolved
@@ -25,12 +25,8 @@
         Target(name: "DLVM"),
         Target(name: "DLVMCodeGen", dependencies: ["DLVM"]),
         Target(name: "DLParse", dependencies: ["DLVM"]),
-<<<<<<< HEAD
-        Target(name: "dlc", dependencies: ["DLVM", "DLParse"]),
         Target(name: "dlopt", dependencies: ["DLVM"])
-=======
         Target(name: "dlc", dependencies: ["DLVM", "DLVMCodeGen", "DLParse"])
->>>>>>> 7c687db2
     ],
     dependencies: [
       	.Package(url: "https://github.com/rxwei/LLVM_C", majorVersion: 2, minor: 1),
@@ -39,6 +35,8 @@
     ],
     exclude: [
         "Sources/TEL",
+        "Sources/telc",
+        "Sources/dli",
         "Compute",
         "Runtime",
     ]
