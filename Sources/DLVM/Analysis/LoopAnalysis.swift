//
//  LoopAnalysis.swift
//  DLVM
//
//  Copyright 2016-2018 The DLVM Team.
//
//  Licensed under the Apache License, Version 2.0 (the "License");
//  you may not use this file except in compliance with the License.
//  You may obtain a copy of the License at
//
//  http://www.apache.org/licenses/LICENSE-2.0
//
//  Unless required by applicable law or agreed to in writing, software
//  distributed under the License is distributed on an "AS IS" BASIS,
//  WITHOUT WARRANTIES OR CONDITIONS OF ANY KIND, either express or implied.
//  See the License for the specific language governing permissions and
//  limitations under the License.
//

/// This file defines the LoopInfo class that is used to identify natural loops
/// and determine the loop depth of various nodes of the CFG. A natural loop
/// has exactly one entry-point, which is called the header. Note that natural
/// loops may actually be several loops that share the same header node.
///
/// This analysis calculates the nesting structure of loops in a function. For
/// each natural loop identified, this analysis identifies natural loops
/// contained entirely within the loop and the basic blocks that make up the
/// loop.

public class Loop : HashableByReference {
    public weak var parent: Loop?
    public var subloops: [Loop] = []
    public var blocks: OrderedSet<BasicBlock>

    public init(parent: Loop? = nil, header: BasicBlock) {
        self.parent = parent
        self.blocks = [header]
    }
}

public extension Loop {
    var header: BasicBlock {
        guard let first = blocks.first else { DLImpossible() }
        return first
    }

    var function: Function {
        return header.parent
    }

    /// Return all blocks inside the loop that have successors outside of the
    /// loop. These are the blocks _inside of the current loop_ which branch
    /// out. The returned list is always unique.
    var exitingBlocks: Set<BasicBlock> {
        var exiting: Set<BasicBlock> = []
        for bb in blocks {
            for succ in bb.successors where !contains(succ) {
                exiting.insert(bb)
            }
        }
        return exiting
    }

    /// Return all of the successor blocks of this loop. These are the blocks
    /// _outside of the current loop_ which are branched to.
    var exits: Set<BasicBlock> {
        return Set(blocks
            .lazy.flatMap { $0.successors }
            .lazy.filter { !self.contains($0) })
    }

    var exitEdges: [(source: BasicBlock, destination: BasicBlock)] {
        return blocks
            .lazy.flatMap { bb in bb.successors.map { (bb, $0) } }
            .lazy.filter { !contains($0.1) }
    }

    /// If there is a preheader for this loop, return it. Otherwise, return nil.
    /// A loop has a preheader if there is only one edge to the header of the
    /// loop from outside of the loop and it is legal to hoist instructions into
    /// the predecessor. If this is the case, the block branching to the header
    /// of the loop is the preheader node.
    var preheader: BasicBlock? {
        guard let pred = predecessor, pred.successors.count == 1 else {
            return nil
        }
        return pred
    }

    /// If the given loop's header has exactly one unique predecessor outside
    /// the loop, return it. Otherwise, return nil. This is less strict than the
    /// loop "preheader" concept, which requires the predecessor to have exactly
    /// one successor.
    var predecessor: BasicBlock? {
        var out: BasicBlock?
        let cfg = function.analysis(from: ControlFlowGraphAnalysis.self)
        for pred in cfg.predecessors(of: header) where !contains(pred) {
            if let out = out, out != pred { return nil }
            out = pred
        }
        precondition(out != nil, """
            Loop header has no predecessors from outside loop
            """)
        return out
    }

    /// If there is a single latch block for this loop, return it. A latch block
    /// is a block that contains a branch back to the header.
    var latch: BasicBlock? {
        let cfg = function.analysis(from: ControlFlowGraphAnalysis.self)
        var latch: BasicBlock?
        for pred in cfg.predecessors(of: header) where contains(pred) {
            if latch != nil { return nil }
            latch = pred
        }
        return latch
    }
}

public extension Loop {
    func contains(_ block: BasicBlock) -> Bool {
        return blocks.contains(block)
    }

    func contains(_ inst: Instruction) -> Bool {
        return contains(inst.parent)
    }

    func isLoopInvariant(_ inst: Instruction) -> Bool {
        return !contains(inst)
    }

    func isLoopInvariant(_ v: Value) -> Bool {
        return (v as? Instruction).map { !contains($0) } ?? true
    }

    func hasLoopInvariantOperands(_ inst: Instruction) -> Bool {
        return inst.operands.forAll { isLoopInvariant($0.value) }
    }

    var hasDedicatedExits: Bool {
        let cfg = function.analysis(from: ControlFlowGraphAnalysis.self)
        /// Each predecessor of each exit block of a normal loop is contained
        /// within the loop.
        for bb in exits {
            for pred in cfg.predecessors(of: bb) where !contains(pred) {
                return false
            }
        }
        return !exits.lazy.flatMap(cfg.predecessors).contains { !contains($0) }
    }

    var canonicalInductionVariable: Argument? {
        let cfg = function.analysis(from: ControlFlowGraphAnalysis.self)
        let predecessors = cfg.predecessors(of: header)
        precondition(predecessors.count == 2, """
            Loop header should have two predecessors: entry and latch
            """)
        let entry: BasicBlock, latch: BasicBlock
        if contains(predecessors[0]) {
            entry = predecessors[1]
            latch = predecessors[0]
        } else {
            entry = predecessors[0]
            latch = predecessors[1]
        }
        for argument in header.arguments {
            let entryVal = argument.incomingValue(from: entry)
            let latchVal = argument.incomingValue(from: latch)
            guard case let .literal(indVar, t1)? = entryVal.instruction?.kind,
                t1.isScalar, indVar.isZero else {
                continue
            }
            guard case .numericBinary(.add, entryVal, let incrVal)? = latchVal.instruction?.kind,
                case let .literal(t2, incr) = incrVal, t2.isScalar, incr.isOne else {
                continue
            }
            return argument
        }
        return nil
    }
}

public struct LoopInfo {
    public var innerMostLoops: [BasicBlock : Loop] = [:]
    public var topLevelLoops: [Loop] = []
}

<<<<<<< HEAD
public extension LoopInfo {
    var isEmpty: Bool {
        return topLevelLoops.isEmpty
=======
    var loops: Dictionary<BasicBlock, Loop>.Values {
        return innerMostLoops.values
    }

    var uniqueLoops: Set<Loop> {
        return Set(loops)
>>>>>>> 28c01eb1
    }
}

fileprivate extension Argument {
    func incomingValue(from bb: BasicBlock) -> Use {
        guard let index = parent.arguments.index(of: self) else {
            fatalError("\(self) is not an argument of its parent \(bb.name)")
        }
        guard let terminator = parent.terminator else {
            preconditionFailure("""
                Basic block \(bb.name) does not branch to argument parent
                """)
        }
        switch terminator.kind {
        case .branch(parent, let args),
             .conditional(_, parent, let args, _, _),
             .conditional(_, _, _, parent, let args):
            return args[index]
        case .branchEnum(let enumCase, _):
            // FIXME: should not return enum directly but rather the
            // corresponding associated value
            return enumCase
        default:
            preconditionFailure("""
                Basic block \(bb.name) does not branch to argument parent \
                \(parent.name)
                """)
        }
    }
}

/// Analyze LoopInfo discovers loops during a postorder DominatorTree traversal
/// interleaved with backward CFG traversals within each subloop. The backward
/// traversal skips inner subloops, so this part of the algorithm is linear in
/// the number of CFG edges. `subloops` and `blocks` in Loop are then populated
/// during a single forward CFG traversal.
///
/// During the two CFG traversals each block is seen three times:
/// 1) Discovered and mapped by a reverse CFG traversal.
/// 2) Visited during a forward DFS CFG traversal.
/// 3) Reverse-inserted in the loop in postorder following forward DFS.
///
/// The `blocks` sets are inclusive, so step 3 requires loop-depth number of
/// insertions per block.
open class LoopAnalysis : AnalysisPass {
    public typealias Body = Function
    public typealias Result = LoopInfo

    public static func run(on body: Function) -> LoopInfo {
        var info = LoopInfo()
        let cfg = body.analysis(from: ControlFlowGraphAnalysis.self)
        let domTree = body.analysis(from: DominanceAnalysis.self)

        for header in domTree.traversed(from: domTree.root, in: .postorder)
            where cfg.contains(header)
        {
            var backEdges: [BasicBlock] = []
            /// Check each predecessor of the potential loop header.
            for pred in cfg.predecessors(of: header) {
                if domTree.contains(pred) &&
                    header.dominates(pred, in: domTree) {
                    backEdges.append(pred)
                }
            }
            if !backEdges.isEmpty {
                let loop = Loop(header: header)
                /// Discover a subloop with the specified backedges such that:
                /// All blocks within this loop are mapped to this loop or a
                /// subloop. And all subloops within this loop have their parent
                /// loop set to this loop or a subloop.
                discoverAndMapSubloop(for: loop, backEdges: backEdges,
                                      info: &info, controlFlow: cfg,
                                      dominance: domTree)
            }
        }
        /// Perform a single forward CFG traversal to populate block and subloop
        /// vectors for all loops.
        populateLoops(from: domTree.root, into: &info)
        return info
    }

    private static func discoverAndMapSubloop(
        for loop: Loop, backEdges: [BasicBlock], info: inout LoopInfo,
        controlFlow cfg: ControlFlowGraphAnalysis.Result,
        dominance domTree: DominatorTree<BasicBlock>) {
        /// Perform a backward CFG traversal using a worklist.
        var workList = backEdges
        while !workList.isEmpty {
            let block = workList.removeLast()
            guard var subloop = info.innerMostLoops[block] else {
                if !domTree.contains(block) {
                    continue
                }
                /// This is an undiscovered block. Map it to the current loop.
                info.innerMostLoops[block] = loop
                if block == loop.header {
                    continue
                }
                /// Push all block predecessors on the worklist.
                workList.append(contentsOf: cfg.predecessors(of: block))
                continue
            }
            /// This is a discovered block. Find its outermost discovered loop.
            while let parent = subloop.parent {
                subloop = parent
            }
            /// If it is already discovered to be a subloop of this loop,
            /// continue.
            if subloop == loop {
                continue
            }
            /// Discover a subloop of this loop.
            subloop.parent = loop
            /// Continue traversal along predecessors that are not loop-back
            /// edges from within this subloop tree itself. Note that a
            /// predecessor may directly reach another subloop that is not yet
            /// discovered to be a subloop of this loop, which we must traverse.
            for pred in cfg.predecessors(of: block) {
                if info.innerMostLoops[pred] != subloop {
                    workList.append(pred)
                }
            }
        }
    }

    private static func populateLoops(from header: BasicBlock,
                                      into info: inout LoopInfo) {
        for bb in header.postorder {
            /// Add a single block to its ancestor loops in postorder. If the
            /// block is a subloop header, add the subloop to its parent in
            /// postorder, then reverse the block and subloop arrays of the
            /// now complete subloop to achieve RPO.
            guard var subloop = info.innerMostLoops[bb] else { continue }
            if bb == subloop.header {
                /// We reach this point once per subloop after processing all
                /// the blocks in the subloop.
                if let parent = subloop.parent {
                    parent.subloops.append(subloop)
                } else {
                    info.topLevelLoops.append(subloop)
                }
                /// For convenience, blocks and subloops are inserted in
                /// postorder. Reverse the lists, except for the loop header,
                /// which is always at the beginning.
                subloop.blocks[1...].reverse()
                subloop.subloops.reverse()
                guard let parent = subloop.parent else {
                    continue
                }
                subloop = parent
            }
            subloop.blocks.append(bb)
            while let parent = subloop.parent {
                parent.blocks.append(bb)
                subloop = parent
            }
        }
    }
}<|MERGE_RESOLUTION|>--- conflicted
+++ resolved
@@ -186,18 +186,16 @@
     public var topLevelLoops: [Loop] = []
 }
 
-<<<<<<< HEAD
 public extension LoopInfo {
     var isEmpty: Bool {
         return topLevelLoops.isEmpty
-=======
+
     var loops: Dictionary<BasicBlock, Loop>.Values {
         return innerMostLoops.values
     }
 
     var uniqueLoops: Set<Loop> {
         return Set(loops)
->>>>>>> 28c01eb1
     }
 }
 
