--- conflicted
+++ resolved
@@ -91,14 +91,10 @@
              let .invalidOperands(tok, _):
             return tok.startLocation
         case let .typeMismatch(_, range),
-<<<<<<< HEAD
              let .undefinedIntrinsic(_, range),
              let .invalidReductionCombinator(_, range),
-             let .notFunctionType(range):
-=======
              let .notFunctionType(range),
              let .notInBasicBlock(range):
->>>>>>> efa211ba
             return range.lowerBound
         case let .invalidAttributeArguments(loc):
             return loc
